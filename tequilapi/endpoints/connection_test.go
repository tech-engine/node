/*
 * Copyright (C) 2017 The "MysteriumNetwork/node" Authors.
 *
 * This program is free software: you can redistribute it and/or modify
 * it under the terms of the GNU General Public License as published by
 * the Free Software Foundation, either version 3 of the License, or
 * (at your option) any later version.
 *
 * This program is distributed in the hope that it will be useful,
 * but WITHOUT ANY WARRANTY; without even the implied warranty of
 * MERCHANTABILITY or FITNESS FOR A PARTICULAR PURPOSE.  See the
 * GNU General Public License for more details.
 *
 * You should have received a copy of the GNU General Public License
 * along with this program.  If not, see <http://www.gnu.org/licenses/>.
 */

package endpoints

import (
	"net/http"
	"net/http/httptest"
	"strings"
	"testing"
	"time"

	"github.com/ethereum/go-ethereum/common"
	"github.com/julienschmidt/httprouter"
	"github.com/mysteriumnetwork/node/consumer/bandwidth"
	"github.com/mysteriumnetwork/node/core/connection"
	"github.com/mysteriumnetwork/node/datasize"
	"github.com/mysteriumnetwork/node/identity"
	"github.com/mysteriumnetwork/node/identity/registry"
	"github.com/mysteriumnetwork/node/market"
	"github.com/mysteriumnetwork/payments/crypto"
	"github.com/pkg/errors"
	"github.com/stretchr/testify/assert"
)

type mockConnectionManager struct {
<<<<<<< HEAD
	onConnectReturn      error
	onDisconnectReturn   error
	onStatusReturn       connection.Status
	disconnectCount      int
	requestedConsumerID  identity.Identity
	requestedProvider    identity.Identity
	requestedHermesID    common.Address
	requestedServiceType string
=======
	onConnectReturn       error
	onDisconnectReturn    error
	onCheckChannelReturn  error
	onStatusReturn        connection.Status
	disconnectCount       int
	requestedConsumerID   identity.Identity
	requestedProvider     identity.Identity
	requestedAccountantID common.Address
	requestedServiceType  string
>>>>>>> afcd1400
}

func (cm *mockConnectionManager) Connect(consumerID identity.Identity, hermesID common.Address, proposal market.ServiceProposal, options connection.ConnectParams) error {
	cm.requestedConsumerID = consumerID
	cm.requestedHermesID = hermesID
	cm.requestedProvider = identity.FromAddress(proposal.ProviderID)
	cm.requestedServiceType = proposal.ServiceType
	return cm.onConnectReturn
}

func (cm *mockConnectionManager) Status() connection.Status {
	return cm.onStatusReturn
}

func (cm *mockConnectionManager) Disconnect() error {
	cm.disconnectCount++
	return cm.onDisconnectReturn
}

func (cm *mockConnectionManager) CheckChannel() error {
	return cm.onCheckChannelReturn
}

func (cm *mockConnectionManager) Wait() error {
	return nil
}

func mockRepositoryWithProposal(providerID, serviceType string) *mockProposalRepository {
	sampleProposal := market.ServiceProposal{
		ID:                1,
		ServiceType:       serviceType,
		ServiceDefinition: TestServiceDefinition{},
		ProviderID:        providerID,
	}

	return &mockProposalRepository{
		proposals: []market.ServiceProposal{sampleProposal},
	}
}

func TestAddRoutesForConnectionAddsRoutes(t *testing.T) {
	router := httprouter.New()
	state := connection.Status{State: connection.NotConnected}
	fakeManager := &mockConnectionManager{
		onStatusReturn: state,
	}
	fakeState := &mockStateProvider{}
	fakeState.stateToReturn.Connection.Session = state
	fakeState.stateToReturn.Connection.Statistics = connection.Statistics{BytesSent: 1, BytesReceived: 2}

	mockedProposalProvider := mockRepositoryWithProposal("node1", "noop")
	AddRoutesForConnection(router, fakeManager, fakeState, mockedProposalProvider, mockIdentityRegistryInstance)

	tests := []struct {
		method         string
		path           string
		body           string
		expectedStatus int
		expectedJSON   string
	}{
		{
			http.MethodGet, "/connection", "",
			http.StatusOK, `{"status": "NotConnected"}`,
		},
		{
			http.MethodPut, "/connection", `{"consumer_id": "me", "provider_id": "node1", "hermes_id":"hermes", "service_type": "noop"}`,
			http.StatusCreated, `{"status": "NotConnected"}`,
		},
		{
			http.MethodDelete, "/connection", "",
			http.StatusAccepted, "",
		},
		{
			http.MethodGet, "/connection/statistics", "",
			http.StatusOK, `{
				"bytes_sent": 1,
				"bytes_received": 2,
				"throughput_received": 0,
				"throughput_sent": 0,
				"duration": 0,
				"tokens_spent": 0
			}`,
		},
	}

	for _, test := range tests {
		resp := httptest.NewRecorder()
		req := httptest.NewRequest(test.method, test.path, strings.NewReader(test.body))
		router.ServeHTTP(resp, req)
		assert.Equal(t, test.expectedStatus, resp.Code)
		if test.expectedJSON != "" {
			assert.JSONEq(t, test.expectedJSON, resp.Body.String())
		} else {
			assert.Equal(t, "", resp.Body.String())
		}
	}
}

func TestStateIsReturnedFromStore(t *testing.T) {
	manager := &mockConnectionManager{
		onStatusReturn: connection.Status{
			StartedAt:  time.Time{},
			ConsumerID: identity.Identity{},
			HermesID:   common.Address{},
			State:      connection.Disconnecting,
			SessionID:  "1",
			Proposal:   market.ServiceProposal{},
		},
	}

	connEndpoint := NewConnectionEndpoint(manager, nil, &mockProposalRepository{}, mockIdentityRegistryInstance)
	req := httptest.NewRequest(http.MethodGet, "/irrelevant", nil)
	resp := httptest.NewRecorder()

	connEndpoint.Status(resp, req, nil)

	assert.Equal(t, http.StatusOK, resp.Code)
	assert.JSONEq(
		t,
		`{
			"status" : "Disconnecting",
			"session_id" : "1"
		}`,
		resp.Body.String(),
	)
}

func TestPutReturns400ErrorIfRequestBodyIsNotJSON(t *testing.T) {
	fakeManager := mockConnectionManager{}

	connEndpoint := NewConnectionEndpoint(&fakeManager, nil, &mockProposalRepository{}, mockIdentityRegistryInstance)
	req := httptest.NewRequest(http.MethodPut, "/irrelevant", strings.NewReader("a"))
	resp := httptest.NewRecorder()

	connEndpoint.Create(resp, req, httprouter.Params{})

	assert.Equal(t, http.StatusBadRequest, resp.Code)

	assert.JSONEq(
		t,
		`{
			"message" : "invalid character 'a' looking for beginning of value"
		}`,
		resp.Body.String())
}

func TestPutReturns422ErrorIfRequestBodyIsMissingFieldValues(t *testing.T) {
	fakeManager := mockConnectionManager{}

	connEndpoint := NewConnectionEndpoint(&fakeManager, nil, &mockProposalRepository{}, mockIdentityRegistryInstance)
	req := httptest.NewRequest(http.MethodPut, "/irrelevant", strings.NewReader("{}"))
	resp := httptest.NewRecorder()

	connEndpoint.Create(resp, req, httprouter.Params{})

	assert.Equal(t, http.StatusUnprocessableEntity, resp.Code)

	assert.JSONEq(
		t,
		`{
			"message" : "validation_error",
			"errors" : {
				"hermes_id" : [ {"code" : "required" , "message" : "Field is required" } ],
				"consumer_id" : [ { "code" : "required" , "message" : "Field is required" } ],
				"provider_id" : [ {"code" : "required" , "message" : "Field is required" } ]
			}
		}`, resp.Body.String())
}

func TestPutWithValidBodyCreatesConnection(t *testing.T) {
	state := connection.Status{
		State:     connection.Connected,
		SessionID: "1",
	}
	fakeManager := mockConnectionManager{onStatusReturn: state}
	fakeState := &mockStateProvider{}
	fakeState.stateToReturn.Connection.Session = state

	proposalProvider := mockRepositoryWithProposal("required-node", "openvpn")
	connEndpoint := NewConnectionEndpoint(&fakeManager, fakeState, proposalProvider, mockIdentityRegistryInstance)
	req := httptest.NewRequest(
		http.MethodPut,
		"/irrelevant",
		strings.NewReader(
			`{
				"consumer_id" : "my-identity",
				"provider_id" : "required-node",
				"hermes_id" : "hermes"
			}`))
	resp := httptest.NewRecorder()

	connEndpoint.Create(resp, req, httprouter.Params{})

	assert.Equal(t, identity.FromAddress("my-identity"), fakeManager.requestedConsumerID)
	assert.Equal(t, common.HexToAddress("hermes"), fakeManager.requestedHermesID)
	assert.Equal(t, identity.FromAddress("required-node"), fakeManager.requestedProvider)
	assert.Equal(t, "openvpn", fakeManager.requestedServiceType)

	assert.Equal(t, http.StatusCreated, resp.Code)
	assert.JSONEq(
		t,
		`{
			"status" : "Connected",
			"session_id" : "1"
		}`,
		resp.Body.String(),
	)
}

func TestPutUnregisteredIdentityReturnsError(t *testing.T) {
	fakeManager := mockConnectionManager{}

	proposalProvider := mockRepositoryWithProposal("required-node", "openvpn")
	mir := *mockIdentityRegistryInstance
	mir.RegistrationStatus = registry.Unregistered

	connEndpoint := NewConnectionEndpoint(&fakeManager, &mockStateProvider{}, proposalProvider, &mir)
	req := httptest.NewRequest(
		http.MethodPut,
		"/irrelevant",
		strings.NewReader(
			`{
				"consumer_id" : "my-identity",
				"provider_id" : "required-node",
				"hermes_id" : "hermes"
			}`))
	resp := httptest.NewRecorder()

	connEndpoint.Create(resp, req, httprouter.Params{})

	assert.Equal(t, http.StatusExpectationFailed, resp.Code)
	assert.JSONEq(
		t,
		`{"message":"identity \"my-identity\" is not registered. Please register the identity first"}`,
		resp.Body.String(),
	)
}

func TestPutFailedRegistrationCheckReturnsError(t *testing.T) {
	fakeManager := mockConnectionManager{}

	proposalProvider := mockRepositoryWithProposal("required-node", "openvpn")
	mir := *mockIdentityRegistryInstance
	mir.RegistrationCheckError = errors.New("explosions everywhere")

	connEndpoint := NewConnectionEndpoint(&fakeManager, &mockStateProvider{}, proposalProvider, &mir)
	req := httptest.NewRequest(
		http.MethodPut,
		"/irrelevant",
		strings.NewReader(
			`{
				"consumer_id" : "my-identity",
				"provider_id" : "required-node",
				"hermes_id" : "hermes"
			}`))
	resp := httptest.NewRecorder()

	connEndpoint.Create(resp, req, httprouter.Params{})

	assert.Equal(t, http.StatusInternalServerError, resp.Code)
	assert.JSONEq(
		t,
		`{"message":"explosions everywhere"}`,
		resp.Body.String(),
	)
}

func TestPutWithServiceTypeOverridesDefault(t *testing.T) {
	fakeManager := mockConnectionManager{}

	mystAPI := mockRepositoryWithProposal("required-node", "noop")
	connEndpoint := NewConnectionEndpoint(&fakeManager, &mockStateProvider{}, mystAPI, mockIdentityRegistryInstance)
	req := httptest.NewRequest(
		http.MethodPut,
		"/irrelevant",
		strings.NewReader(
			`{
				"consumer_id" : "my-identity",
				"provider_id" : "required-node",
				"hermes_id": "hermes",
				"service_type": "noop"
			}`))
	resp := httptest.NewRecorder()

	connEndpoint.Create(resp, req, httprouter.Params{})

	assert.Equal(t, http.StatusCreated, resp.Code)

	assert.Equal(t, identity.FromAddress("required-node"), fakeManager.requestedProvider)
	assert.Equal(t, common.HexToAddress("hermes"), fakeManager.requestedHermesID)
	assert.Equal(t, identity.FromAddress("required-node"), fakeManager.requestedProvider)
	assert.Equal(t, "noop", fakeManager.requestedServiceType)
}

func TestDeleteCallsDisconnect(t *testing.T) {
	fakeManager := mockConnectionManager{}

	connEndpoint := NewConnectionEndpoint(&fakeManager, nil, &mockProposalRepository{}, mockIdentityRegistryInstance)
	req := httptest.NewRequest(http.MethodDelete, "/irrelevant", nil)
	resp := httptest.NewRecorder()

	connEndpoint.Kill(resp, req, httprouter.Params{})

	assert.Equal(t, http.StatusAccepted, resp.Code)

	assert.Equal(t, fakeManager.disconnectCount, 1)
}

func TestGetStatisticsEndpointReturnsStatistics(t *testing.T) {
	fakeState := &mockStateProvider{}
	fakeState.stateToReturn.Connection.Statistics = connection.Statistics{BytesSent: 1, BytesReceived: 2}
	fakeState.stateToReturn.Connection.Throughput = bandwidth.Throughput{Up: datasize.BitSpeed(1000), Down: datasize.BitSpeed(2000)}
	fakeState.stateToReturn.Connection.Invoice = crypto.Invoice{AgreementTotal: 10001}

	manager := mockConnectionManager{}
	connEndpoint := NewConnectionEndpoint(&manager, fakeState, &mockProposalRepository{}, mockIdentityRegistryInstance)

	resp := httptest.NewRecorder()
	connEndpoint.GetStatistics(resp, nil, nil)
	assert.JSONEq(
		t,
		`{
			"bytes_sent": 1,
			"bytes_received": 2,
			"throughput_sent": 1000,
			"throughput_received": 2000,
			"duration": 0,
			"tokens_spent": 10001
		}`,
		resp.Body.String(),
	)
}

func TestEndpointReturnsConflictStatusIfConnectionAlreadyExists(t *testing.T) {
	manager := mockConnectionManager{}
	manager.onConnectReturn = connection.ErrAlreadyExists

	mystAPI := mockRepositoryWithProposal("required-node", "openvpn")
	connectionEndpoint := NewConnectionEndpoint(&manager, nil, mystAPI, mockIdentityRegistryInstance)

	req := httptest.NewRequest(
		http.MethodPut,
		"/irrelevant",
		strings.NewReader(
			`{
				"consumer_id" : "my-identity",
				"provider_id" : "required-node",
				"hermes_id" : "hermes"
			}`))
	resp := httptest.NewRecorder()

	connectionEndpoint.Create(resp, req, nil)

	assert.Equal(t, http.StatusConflict, resp.Code)
	assert.JSONEq(
		t,
		`{
			"message" : "connection already exists"
		}`,
		resp.Body.String(),
	)
}

func TestDisconnectReturnsConflictStatusIfConnectionDoesNotExist(t *testing.T) {
	manager := mockConnectionManager{}
	manager.onDisconnectReturn = connection.ErrNoConnection

	connectionEndpoint := NewConnectionEndpoint(&manager, nil, &mockProposalRepository{}, mockIdentityRegistryInstance)

	req := httptest.NewRequest(
		http.MethodDelete,
		"/irrelevant",
		nil,
	)
	resp := httptest.NewRecorder()

	connectionEndpoint.Kill(resp, req, nil)

	assert.Equal(t, http.StatusConflict, resp.Code)
	assert.JSONEq(
		t,
		`{
			"message" : "no connection exists"
		}`,
		resp.Body.String(),
	)
}

func TestConnectReturnsConnectCancelledStatusWhenErrConnectionCancelledIsEncountered(t *testing.T) {
	manager := mockConnectionManager{}
	manager.onConnectReturn = connection.ErrConnectionCancelled

	mockProposalProvider := mockRepositoryWithProposal("required-node", "openvpn")
	connectionEndpoint := NewConnectionEndpoint(&manager, nil, mockProposalProvider, mockIdentityRegistryInstance)
	req := httptest.NewRequest(
		http.MethodPut,
		"/irrelevant",
		strings.NewReader(
			`{
				"consumer_id" : "my-identity",
				"provider_id" : "required-node",
				"hermes_id" : "hermes"
			}`))
	resp := httptest.NewRecorder()

	connectionEndpoint.Create(resp, req, nil)

	assert.Equal(t, statusConnectCancelled, resp.Code)
	assert.JSONEq(
		t,
		`{
			"message" : "connection was cancelled"
		}`,
		resp.Body.String(),
	)
}

func TestConnectReturnsErrorIfNoProposals(t *testing.T) {
	manager := mockConnectionManager{}
	manager.onConnectReturn = connection.ErrConnectionCancelled

	connectionEndpoint := NewConnectionEndpoint(&manager, nil, &mockProposalRepository{}, mockIdentityRegistryInstance)
	req := httptest.NewRequest(
		http.MethodPut,
		"/irrelevant",
		strings.NewReader(
			`{
				"consumer_id" : "my-identity",
				"provider_id" : "required-node",
				"hermes_id" : "hermes"
			}`))
	resp := httptest.NewRecorder()

	connectionEndpoint.Create(resp, req, nil)

	assert.Equal(t, http.StatusBadRequest, resp.Code)
	assert.JSONEq(
		t,
		`{
			"message" : "provider has no service proposals"
		}`,
		resp.Body.String(),
	)
}

var mockIdentityRegistryInstance = &registry.FakeRegistry{RegistrationStatus: registry.Registered}<|MERGE_RESOLUTION|>--- conflicted
+++ resolved
@@ -38,26 +38,15 @@
 )
 
 type mockConnectionManager struct {
-<<<<<<< HEAD
 	onConnectReturn      error
 	onDisconnectReturn   error
+	onCheckChannelReturn error
 	onStatusReturn       connection.Status
 	disconnectCount      int
 	requestedConsumerID  identity.Identity
 	requestedProvider    identity.Identity
 	requestedHermesID    common.Address
 	requestedServiceType string
-=======
-	onConnectReturn       error
-	onDisconnectReturn    error
-	onCheckChannelReturn  error
-	onStatusReturn        connection.Status
-	disconnectCount       int
-	requestedConsumerID   identity.Identity
-	requestedProvider     identity.Identity
-	requestedAccountantID common.Address
-	requestedServiceType  string
->>>>>>> afcd1400
 }
 
 func (cm *mockConnectionManager) Connect(consumerID identity.Identity, hermesID common.Address, proposal market.ServiceProposal, options connection.ConnectParams) error {
