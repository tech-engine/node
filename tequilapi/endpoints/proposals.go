/*
 * Copyright (C) 2017 The "MysteriumNetwork/node" Authors.
 *
 * This program is free software: you can redistribute it and/or modify
 * it under the terms of the GNU General Public License as published by
 * the Free Software Foundation, either version 3 of the License, or
 * (at your option) any later version.
 *
 * This program is distributed in the hope that it will be useful,
 * but WITHOUT ANY WARRANTY; without even the implied warranty of
 * MERCHANTABILITY or FITNESS FOR A PARTICULAR PURPOSE.  See the
 * GNU General Public License for more details.
 *
 * You should have received a copy of the GNU General Public License
 * along with this program.  If not, see <http://www.gnu.org/licenses/>.
 */

package endpoints

import (
	"fmt"
	"net/http"
	"strconv"

	"github.com/julienschmidt/httprouter"
	"github.com/mysteriumnetwork/node/core/discovery/proposal"
	"github.com/mysteriumnetwork/node/core/location"
	"github.com/mysteriumnetwork/node/core/quality"
	"github.com/mysteriumnetwork/node/market"
	"github.com/mysteriumnetwork/node/tequilapi/contract"
	"github.com/mysteriumnetwork/node/tequilapi/utils"
)

// QualityFinder allows to fetch proposal quality data
type QualityFinder interface {
	ProposalsQuality() []quality.ProposalQuality
}

type priceAPI interface {
	GetCurrentPrice(nodeType string, country string) (market.Price, error)
}

type proposalsEndpoint struct {
<<<<<<< HEAD
	proposalRepository proposalRepository
	pricer             priceAPI
	locationResolver   location.Resolver
}

// NewProposalsEndpoint creates and returns proposal creation endpoint
func NewProposalsEndpoint(proposalRepository proposalRepository, pricer priceAPI, locationResolver location.Resolver) *proposalsEndpoint {
	return &proposalsEndpoint{
		proposalRepository: proposalRepository,
		pricer:             pricer,
		locationResolver:   locationResolver,
=======
	proposalRepository proposal.Repository
	filterPresets      proposal.FilterPresetRepository
}

// NewProposalsEndpoint creates and returns proposal creation endpoint
func NewProposalsEndpoint(proposalRepository proposal.Repository, filterPresetRepository proposal.FilterPresetRepository) *proposalsEndpoint {
	return &proposalsEndpoint{
		proposalRepository: proposalRepository,
		filterPresets:      filterPresetRepository,
>>>>>>> 484e2fc2
	}
}

// swagger:operation GET /proposals Proposal listProposals
// ---
// summary: Returns proposals
// description: Returns list of proposals filtered by provider id
// parameters:
//   - in: query
//     name: provider_id
//     description: id of provider proposals
//     type: string
//   - in: query
//     name: service_type
//     description: the service type of the proposal. Possible values are "openvpn", "wireguard" and "noop"
//     type: string
//   - in: query
//     name: access_policy
//     description: the access policy id to filter the proposals by
//     type: string
//   - in: query
//     name: access_policy_source
//     description: the access policy source to filter the proposals by
//     type: string
//   - in: query
//     name: country
//     description: If given will filter proposals by node location country.
//     type: string
//   - in: query
//     name: ip_type
//     description: IP Type (residential, datacenter, etc.).
//     type: string
//   - in: query
//     name: compatibility_min
//     description: Minimum compatibility level of the proposal.
//     type: integer
//   - in: query
//     name: compatibility_max
//     description: Maximum compatibility level of the proposal.
//     type: integer
//   - in: query
//     name: quality_min
//     description: Minimum quality of the provider.
//     type: number
// responses:
//   200:
//     description: List of proposals
//     schema:
//       "$ref": "#/definitions/ListProposalsResponse"
//   500:
//     description: Internal server error
//     schema:
//       "$ref": "#/definitions/ErrorMessageDTO"
func (pe *proposalsEndpoint) List(resp http.ResponseWriter, req *http.Request, _ httprouter.Params) {
<<<<<<< HEAD
=======
	presetID, _ := strconv.Atoi(req.URL.Query().Get("preset_id"))

	priceHourMax, err := parsePriceBound(req, "price_hour_max")
	if err != nil {
		utils.SendError(resp, err, http.StatusBadRequest)
		return
	}

	priceGiBMax, err := parsePriceBound(req, "price_gib_max")
	if err != nil {
		utils.SendError(resp, err, http.StatusBadRequest)
		return
	}

>>>>>>> 484e2fc2
	compatibilityMin, _ := strconv.Atoi(req.URL.Query().Get("compatibility_min"))
	compatibilityMax, _ := strconv.Atoi(req.URL.Query().Get("compatibility_max"))
	qualityMin := func() float32 {
		f, err := strconv.ParseFloat(req.URL.Query().Get("quality_min"), 32)
		if err != nil {
			return 0
		}
		return float32(f)
	}()

	includeMonitoringFailed, _ := strconv.ParseBool(req.URL.Query().Get("include_monitoring_failed"))
	proposals, err := pe.proposalRepository.Proposals(&proposal.Filter{
<<<<<<< HEAD
		ProviderID:         req.URL.Query().Get("provider_id"),
		ServiceType:        req.URL.Query().Get("service_type"),
		AccessPolicy:       req.URL.Query().Get("access_policy"),
		AccessPolicySource: req.URL.Query().Get("access_policy_source"),
		LocationCountry:    req.URL.Query().Get("location_country"),
		IPType:             req.URL.Query().Get("ip_type"),
		CompatibilityMin:   compatibilityMin,
		CompatibilityMax:   compatibilityMax,
		QualityMin:         qualityMin,
		ExcludeUnsupported: true,
=======
		PresetID:                presetID,
		ProviderID:              req.URL.Query().Get("provider_id"),
		ServiceType:             req.URL.Query().Get("service_type"),
		AccessPolicy:            req.URL.Query().Get("access_policy"),
		AccessPolicySource:      req.URL.Query().Get("access_policy_source"),
		LocationCountry:         req.URL.Query().Get("location_country"),
		IPType:                  req.URL.Query().Get("ip_type"),
		PriceGiBMax:             priceGiBMax,
		PriceHourMax:            priceHourMax,
		CompatibilityMin:        compatibilityMin,
		CompatibilityMax:        compatibilityMax,
		QualityMin:              qualityMin,
		ExcludeUnsupported:      true,
		IncludeMonitoringFailed: includeMonitoringFailed,
>>>>>>> 484e2fc2
	})
	if err != nil {
		utils.SendError(resp, err, http.StatusInternalServerError)
		return
	}

	proposalsRes := contract.ListProposalsResponse{Proposals: []contract.ProposalDTO{}}
	for _, p := range proposals {
		proposalsRes.Proposals = append(proposalsRes.Proposals, contract.NewProposalDTO(p))
	}

	utils.WriteAsJSON(proposalsRes, resp)
}

<<<<<<< HEAD
// swagger:operation GET /prices/current
// ---
// summary: Returns proposals
// description: Returns list of proposals filtered by provider id
// responses:
//   200:
//     description: Current proposal price
//     schema:
//       "$ref": "#/definitions/CurrentPriceResponse"
=======
// swagger:operation GET /proposals/filter-presets Proposal proposalFilterPresets
// ---
// summary: Returns proposal filter presets
// description: Returns proposal filter presets
// responses:
//   200:
//     description: List of proposal filter presets
//     schema:
//       "$ref": "#/definitions/ListProposalFilterPresetsResponse"
>>>>>>> 484e2fc2
//   500:
//     description: Internal server error
//     schema:
//       "$ref": "#/definitions/ErrorMessageDTO"
<<<<<<< HEAD
func (pe *proposalsEndpoint) CurrentPrice(resp http.ResponseWriter, req *http.Request, _ httprouter.Params) {
	loc, err := pe.locationResolver.DetectLocation()
	if err != nil {
		utils.SendError(resp, fmt.Errorf("could not retrieve current prices: %w", err), http.StatusInternalServerError)
		return
=======
func (pe *proposalsEndpoint) FilterPresets(resp http.ResponseWriter, req *http.Request, _ httprouter.Params) {
	presets, err := pe.filterPresets.List()
	if err != nil {
		utils.SendError(resp, err, http.StatusInternalServerError)
		return
	}
	presetsRes := contract.ListProposalFilterPresetsResponse{Items: []contract.FilterPreset{}}
	for _, p := range presets.Entries {
		presetsRes.Items = append(presetsRes.Items, contract.NewFilterPreset(p))
	}
	utils.WriteAsJSON(presetsRes, resp)
}

func parsePriceBound(req *http.Request, key string) (*big.Int, error) {
	bound := req.URL.Query().Get(key)
	if bound == "" {
		return nil, nil
>>>>>>> 484e2fc2
	}

	price, err := pe.pricer.GetCurrentPrice(loc.IPType, loc.Country)
	if err != nil {
		utils.SendError(resp, fmt.Errorf("could not retrieve current prices: %w", err), http.StatusInternalServerError)
		return
	}

	utils.WriteAsJSON(contract.CurrentPriceResponse{
		PricePerHour: price.PricePerHour,
		PricePerGiB:  price.PricePerGiB,
	}, resp)
}

// AddRoutesForProposals attaches proposals endpoints to router
<<<<<<< HEAD
func AddRoutesForProposals(router *httprouter.Router, proposalRepository proposalRepository, pricer priceAPI, locationResolver location.Resolver) {
	pe := NewProposalsEndpoint(proposalRepository, pricer, locationResolver)
	router.GET("/proposals", pe.List)
	router.GET("/prices/current", pe.CurrentPrice)
=======
func AddRoutesForProposals(router *httprouter.Router, proposalRepository proposal.Repository, filterPresetRepository proposal.FilterPresetRepository) {
	pe := NewProposalsEndpoint(proposalRepository, filterPresetRepository)
	router.GET("/proposals", pe.List)
	router.GET("/proposals/filter-presets", pe.FilterPresets)
>>>>>>> 484e2fc2
}<|MERGE_RESOLUTION|>--- conflicted
+++ resolved
@@ -41,29 +41,19 @@
 }
 
 type proposalsEndpoint struct {
-<<<<<<< HEAD
 	proposalRepository proposalRepository
 	pricer             priceAPI
 	locationResolver   location.Resolver
+	filterPresets      proposal.FilterPresetRepository
 }
 
 // NewProposalsEndpoint creates and returns proposal creation endpoint
-func NewProposalsEndpoint(proposalRepository proposalRepository, pricer priceAPI, locationResolver location.Resolver) *proposalsEndpoint {
+func NewProposalsEndpoint(proposalRepository proposalRepository, pricer priceAPI, locationResolver location.Resolver, filterPresetRepository proposal.FilterPresetRepository) *proposalsEndpoint {
 	return &proposalsEndpoint{
 		proposalRepository: proposalRepository,
 		pricer:             pricer,
 		locationResolver:   locationResolver,
-=======
-	proposalRepository proposal.Repository
-	filterPresets      proposal.FilterPresetRepository
-}
-
-// NewProposalsEndpoint creates and returns proposal creation endpoint
-func NewProposalsEndpoint(proposalRepository proposal.Repository, filterPresetRepository proposal.FilterPresetRepository) *proposalsEndpoint {
-	return &proposalsEndpoint{
-		proposalRepository: proposalRepository,
 		filterPresets:      filterPresetRepository,
->>>>>>> 484e2fc2
 	}
 }
 
@@ -118,23 +108,7 @@
 //     schema:
 //       "$ref": "#/definitions/ErrorMessageDTO"
 func (pe *proposalsEndpoint) List(resp http.ResponseWriter, req *http.Request, _ httprouter.Params) {
-<<<<<<< HEAD
-=======
 	presetID, _ := strconv.Atoi(req.URL.Query().Get("preset_id"))
-
-	priceHourMax, err := parsePriceBound(req, "price_hour_max")
-	if err != nil {
-		utils.SendError(resp, err, http.StatusBadRequest)
-		return
-	}
-
-	priceGiBMax, err := parsePriceBound(req, "price_gib_max")
-	if err != nil {
-		utils.SendError(resp, err, http.StatusBadRequest)
-		return
-	}
-
->>>>>>> 484e2fc2
 	compatibilityMin, _ := strconv.Atoi(req.URL.Query().Get("compatibility_min"))
 	compatibilityMax, _ := strconv.Atoi(req.URL.Query().Get("compatibility_max"))
 	qualityMin := func() float32 {
@@ -147,18 +121,6 @@
 
 	includeMonitoringFailed, _ := strconv.ParseBool(req.URL.Query().Get("include_monitoring_failed"))
 	proposals, err := pe.proposalRepository.Proposals(&proposal.Filter{
-<<<<<<< HEAD
-		ProviderID:         req.URL.Query().Get("provider_id"),
-		ServiceType:        req.URL.Query().Get("service_type"),
-		AccessPolicy:       req.URL.Query().Get("access_policy"),
-		AccessPolicySource: req.URL.Query().Get("access_policy_source"),
-		LocationCountry:    req.URL.Query().Get("location_country"),
-		IPType:             req.URL.Query().Get("ip_type"),
-		CompatibilityMin:   compatibilityMin,
-		CompatibilityMax:   compatibilityMax,
-		QualityMin:         qualityMin,
-		ExcludeUnsupported: true,
-=======
 		PresetID:                presetID,
 		ProviderID:              req.URL.Query().Get("provider_id"),
 		ServiceType:             req.URL.Query().Get("service_type"),
@@ -166,14 +128,11 @@
 		AccessPolicySource:      req.URL.Query().Get("access_policy_source"),
 		LocationCountry:         req.URL.Query().Get("location_country"),
 		IPType:                  req.URL.Query().Get("ip_type"),
-		PriceGiBMax:             priceGiBMax,
-		PriceHourMax:            priceHourMax,
 		CompatibilityMin:        compatibilityMin,
 		CompatibilityMax:        compatibilityMax,
 		QualityMin:              qualityMin,
 		ExcludeUnsupported:      true,
 		IncludeMonitoringFailed: includeMonitoringFailed,
->>>>>>> 484e2fc2
 	})
 	if err != nil {
 		utils.SendError(resp, err, http.StatusInternalServerError)
@@ -188,7 +147,6 @@
 	utils.WriteAsJSON(proposalsRes, resp)
 }
 
-<<<<<<< HEAD
 // swagger:operation GET /prices/current
 // ---
 // summary: Returns proposals
@@ -198,7 +156,29 @@
 //     description: Current proposal price
 //     schema:
 //       "$ref": "#/definitions/CurrentPriceResponse"
-=======
+//   500:
+//     description: Internal server error
+//     schema:
+//       "$ref": "#/definitions/ErrorMessageDTO"
+func (pe *proposalsEndpoint) CurrentPrice(resp http.ResponseWriter, req *http.Request, _ httprouter.Params) {
+	loc, err := pe.locationResolver.DetectLocation()
+	if err != nil {
+		utils.SendError(resp, fmt.Errorf("could not retrieve current prices: %w", err), http.StatusInternalServerError)
+		return
+	}
+
+	price, err := pe.pricer.GetCurrentPrice(loc.IPType, loc.Country)
+	if err != nil {
+		utils.SendError(resp, fmt.Errorf("could not retrieve current prices: %w", err), http.StatusInternalServerError)
+		return
+	}
+
+	utils.WriteAsJSON(contract.CurrentPriceResponse{
+		PricePerHour: price.PricePerHour,
+		PricePerGiB:  price.PricePerGiB,
+	}, resp)
+}
+
 // swagger:operation GET /proposals/filter-presets Proposal proposalFilterPresets
 // ---
 // summary: Returns proposal filter presets
@@ -208,18 +188,10 @@
 //     description: List of proposal filter presets
 //     schema:
 //       "$ref": "#/definitions/ListProposalFilterPresetsResponse"
->>>>>>> 484e2fc2
 //   500:
 //     description: Internal server error
 //     schema:
 //       "$ref": "#/definitions/ErrorMessageDTO"
-<<<<<<< HEAD
-func (pe *proposalsEndpoint) CurrentPrice(resp http.ResponseWriter, req *http.Request, _ httprouter.Params) {
-	loc, err := pe.locationResolver.DetectLocation()
-	if err != nil {
-		utils.SendError(resp, fmt.Errorf("could not retrieve current prices: %w", err), http.StatusInternalServerError)
-		return
-=======
 func (pe *proposalsEndpoint) FilterPresets(resp http.ResponseWriter, req *http.Request, _ httprouter.Params) {
 	presets, err := pe.filterPresets.List()
 	if err != nil {
@@ -233,35 +205,10 @@
 	utils.WriteAsJSON(presetsRes, resp)
 }
 
-func parsePriceBound(req *http.Request, key string) (*big.Int, error) {
-	bound := req.URL.Query().Get(key)
-	if bound == "" {
-		return nil, nil
->>>>>>> 484e2fc2
-	}
-
-	price, err := pe.pricer.GetCurrentPrice(loc.IPType, loc.Country)
-	if err != nil {
-		utils.SendError(resp, fmt.Errorf("could not retrieve current prices: %w", err), http.StatusInternalServerError)
-		return
-	}
-
-	utils.WriteAsJSON(contract.CurrentPriceResponse{
-		PricePerHour: price.PricePerHour,
-		PricePerGiB:  price.PricePerGiB,
-	}, resp)
-}
-
 // AddRoutesForProposals attaches proposals endpoints to router
-<<<<<<< HEAD
-func AddRoutesForProposals(router *httprouter.Router, proposalRepository proposalRepository, pricer priceAPI, locationResolver location.Resolver) {
-	pe := NewProposalsEndpoint(proposalRepository, pricer, locationResolver)
-	router.GET("/proposals", pe.List)
-	router.GET("/prices/current", pe.CurrentPrice)
-=======
-func AddRoutesForProposals(router *httprouter.Router, proposalRepository proposal.Repository, filterPresetRepository proposal.FilterPresetRepository) {
-	pe := NewProposalsEndpoint(proposalRepository, filterPresetRepository)
+func AddRoutesForProposals(router *httprouter.Router, proposalRepository proposalRepository, pricer priceAPI, locationResolver location.Resolver, filterPresetRepository proposal.FilterPresetRepository) {
+	pe := NewProposalsEndpoint(proposalRepository, pricer, locationResolver, filterPresetRepository)
 	router.GET("/proposals", pe.List)
 	router.GET("/proposals/filter-presets", pe.FilterPresets)
->>>>>>> 484e2fc2
+	router.GET("/prices/current", pe.CurrentPrice)
 }