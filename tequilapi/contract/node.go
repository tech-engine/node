--- conflicted
+++ resolved
@@ -66,17 +66,16 @@
 	return &r
 }
 
-<<<<<<< HEAD
+// ProviderTransferredDataResponse reflects a number of bytes transferred by provider during a period of time.
+// swagger:model ProviderTransferredDataResponse
+type ProviderTransferredDataResponse struct {
+	Bytes int `json:"transferred_data_bytes"`
+}
+
 // ProviderSessionsCountResponse reflects a number of sessions during a period of time.
 // swagger:model ProviderSessionsCountResponse
 type ProviderSessionsCountResponse struct {
 	Count int `json:"count"`
-=======
-// ProviderTransferredDataResponse reflects a number of bytes transferred by provider during a period of time.
-// swagger:model ProviderTransferredDataResponse
-type ProviderTransferredDataResponse struct {
-	Bytes int `json:"transferred_data_bytes"`
->>>>>>> 93cb773e
 }
 
 // ProviderSession contains provided session ifnromation
