--- conflicted
+++ resolved
@@ -159,11 +159,7 @@
 		assert.NoError(t, err, test.line)
 		assert.True(t, consumed, test.line)
 	}
-<<<<<<< HEAD
 	assert.Equal(t, "client-deny 3 4 wrong username or password", mockWriter.LastLine)
-=======
-	assert.True(t, fas.called)
-	assert.False(t, fas.authenticated)
 }
 
 func TestMiddlewareConsumesClientIdsAntKeysWithSeveralDigits(t *testing.T) {
@@ -179,5 +175,4 @@
 		assert.NoError(t, err, testLine)
 		assert.Equal(t, true, consumed, testLine)
 	}
->>>>>>> f40182fe
 }