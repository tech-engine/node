package client_connection

import (
	"errors"
	"github.com/mysterium/node/communication"
	"github.com/mysterium/node/identity"
	"github.com/mysterium/node/openvpn"
	"github.com/mysterium/node/openvpn/middlewares/client/auth"
	"github.com/mysterium/node/openvpn/middlewares/client/bytescount"
	"github.com/mysterium/node/server"
	"github.com/mysterium/node/session"
	"path/filepath"
	"time"
)

type DialogEstablisherFactory func(identity identity.Identity) communication.DialogEstablisher

type VpnClientFactory func(vpnSession session.SessionDto, identity identity.Identity) (openvpn.Client, error)

type connectionManager struct {
	//these are passed on creation
	mysteriumClient          server.Client
	dialogEstablisherFactory DialogEstablisherFactory
	vpnClientFactory         VpnClientFactory
	//these are populated by Connect at runtime
	dialog    communication.Dialog
	vpnClient openvpn.Client
	status    ConnectionStatus
}

func NewManager(mysteriumClient server.Client, dialogEstablisherFactory DialogEstablisherFactory, vpnClientFactory VpnClientFactory) *connectionManager {
	return &connectionManager{
		mysteriumClient,
		dialogEstablisherFactory,
		vpnClientFactory,
		nil,
		nil,
		statusNotConnected(),
	}
}

func (manager *connectionManager) Connect(id identity.Identity, nodeKey string) error {
	manager.status = statusConnecting()

	proposals, err := manager.mysteriumClient.FindProposals(nodeKey)
	if err != nil {
		manager.status = statusError(err)
		return err
	}
	if len(proposals) == 0 {
		err = errors.New("node has no service proposals")
		manager.status = statusError(err)
		return err
	}
	proposal := proposals[0]

	dialogEstablisher := manager.dialogEstablisherFactory(id)
	manager.dialog, err = dialogEstablisher.CreateDialog(proposal.ProviderContacts[0])
	if err != nil {
		manager.status = statusError(err)
		return err
	}

	vpnSession, err := session.RequestSessionCreate(manager.dialog, proposal.ID)
	if err != nil {
		manager.status = statusError(err)
		return err
	}

	manager.vpnClient, err = manager.vpnClientFactory(*vpnSession, id)
	if err := manager.vpnClient.Start(); err != nil {
		manager.status = statusError(err)
		return err
	}

	manager.status = statusConnected(vpnSession.ID)
	return nil
}

func (manager *connectionManager) Status() ConnectionStatus {
	return manager.status
}

func (manager *connectionManager) Disconnect() error {
	manager.status = statusDisconnecting()

	if manager.vpnClient != nil {
		if err := manager.vpnClient.Stop(); err != nil {
			return err
		}
	}
	if manager.dialog != nil {
		if err := manager.dialog.Close(); err != nil {
			return err
		}
	}

	manager.status = statusNotConnected()
	return nil
}

func (manager *connectionManager) Wait() error {
	return manager.vpnClient.Wait()
}

func statusError(err error) ConnectionStatus {
	return ConnectionStatus{NotConnected, "", err}
}

func statusConnecting() ConnectionStatus {
	return ConnectionStatus{Connecting, "", nil}
}

func statusConnected(sessionID session.SessionID) ConnectionStatus {
	return ConnectionStatus{Connected, sessionID, nil}
}

func statusNotConnected() ConnectionStatus {
	return ConnectionStatus{NotConnected, "", nil}
}

func statusDisconnecting() ConnectionStatus {
	return ConnectionStatus{Disconnecting, "", nil}
}

func ConfigureVpnClientFactory(mysteriumAPIClient server.Client, vpnClientRuntimeDirectory string,
	signerFactory identity.SignerFactory, statsKeeper *bytescount.SessionStatsKeeper) VpnClientFactory {
	return func(vpnSession session.SessionDto, id identity.Identity) (openvpn.Client, error) {
		vpnConfig, err := openvpn.NewClientConfigFromString(
			vpnSession.Config,
			filepath.Join(vpnClientRuntimeDirectory, "client.ovpn"),
		)
		if err != nil {
			return nil, err
		}
<<<<<<< HEAD
		signer := signerFactory(id)
		statsSender := bytescount.NewSessionStatsSender(mysteriumAPIClient, vpnSession.ID, signer)
		authenticator := auth.NewSignedSessionIdCredentialsProvider(vpnSession.ID, signer)
=======

		statsSaver := bytescount.NewSessionStatsSaver(statsKeeper)
		statsSender := bytescount.NewSessionStatsSender(mysteriumAPIClient, vpnSession.ID, signerFactory(id))
		statsHandler := bytescount.NewCompositeStatsHandler(statsSaver, statsSender)

		authenticator := auth.NewAuthenticatorFake()
>>>>>>> 068fff96
		vpnMiddlewares := []openvpn.ManagementMiddleware{
			bytescount.NewMiddleware(statsHandler, 1*time.Minute),
			auth.NewMiddleware(authenticator),
		}
		return openvpn.NewClient(
			vpnConfig,
			vpnClientRuntimeDirectory,
			vpnMiddlewares...,
		), nil
	}
}<|MERGE_RESOLUTION|>--- conflicted
+++ resolved
@@ -133,18 +133,14 @@
 		if err != nil {
 			return nil, err
 		}
-<<<<<<< HEAD
+
 		signer := signerFactory(id)
-		statsSender := bytescount.NewSessionStatsSender(mysteriumAPIClient, vpnSession.ID, signer)
-		authenticator := auth.NewSignedSessionIdCredentialsProvider(vpnSession.ID, signer)
-=======
 
 		statsSaver := bytescount.NewSessionStatsSaver(statsKeeper)
-		statsSender := bytescount.NewSessionStatsSender(mysteriumAPIClient, vpnSession.ID, signerFactory(id))
+		statsSender := bytescount.NewSessionStatsSender(mysteriumAPIClient, vpnSession.ID, signer)
 		statsHandler := bytescount.NewCompositeStatsHandler(statsSaver, statsSender)
 
-		authenticator := auth.NewAuthenticatorFake()
->>>>>>> 068fff96
+		authenticator := auth.NewSignedSessionIdCredentialsProvider(vpnSession.ID, signer)
 		vpnMiddlewares := []openvpn.ManagementMiddleware{
 			bytescount.NewMiddleware(statsHandler, 1*time.Minute),
 			auth.NewMiddleware(authenticator),
