/*
 * Copyright (C) 2020 The "MysteriumNetwork/node" Authors.
 *
 * This program is free software: you can redistribute it and/or modify
 * it under the terms of the GNU General Public License as published by
 * the Free Software Foundation, either version 3 of the License, or
 * (at your option) any later version.
 *
 * This program is distributed in the hope that it will be useful,
 * but WITHOUT ANY WARRANTY; without even the implied warranty of
 * MERCHANTABILITY or FITNESS FOR A PARTICULAR PURPOSE.  See the
 * GNU General Public License for more details.
 *
 * You should have received a copy of the GNU General Public License
 * along with this program.  If not, see <http://www.gnu.org/licenses/>.
 */

package e2e

import (
	"encoding/json"
	"io/ioutil"
	"os"
	"strings"
	"testing"
	"time"

	"github.com/ethereum/go-ethereum/common"
	"github.com/stretchr/testify/require"

	"github.com/mysteriumnetwork/node/mobile/mysterium"
	"github.com/mysteriumnetwork/payments/crypto"
)

func TestMobileNodeConsumer(t *testing.T) {
	dir, err := ioutil.TempDir("", "mobileEntryPoint")
	require.NoError(t, err)
	defer os.RemoveAll(dir)

	options := &mysterium.MobileNodeOptions{
<<<<<<< HEAD
		Testnet3:                       true,
		ExperimentNATPunching:          true,
=======
		Testnet2:                       true,
		NATHolePunching:                true,
>>>>>>> e4d18158
		MysteriumAPIAddress:            "http://discovery:8080/api/v3",
		BrokerAddresses:                []string{"broker"},
		EtherClientRPCL1:               []string{"ws://ganache:8545"},
		EtherClientRPCL2:               []string{"ws://ganache2:8545"},
		FeedbackURL:                    "TODO",
		QualityOracleURL:               "http://morqa:8085/api/v2",
		IPDetectorURL:                  "http://ipify:3000/?format=json",
		LocationDetectorURL:            "https://testnet3-location.mysterium.network/api/v1/location",
		TransactorEndpointAddress:      "http://transactor:8888/api/v1",
		HermesEndpointAddress:          "http://hermes:8889/api/v1",
		ActiveChainID:                  80001,
		Chain1ID:                       5,
		Chain2ID:                       80001,
		MystSCAddress:                  "0x4D1d104AbD4F4351a0c51bE1e9CA0750BbCa1665",
		RegistrySCAddress:              "0x241F6e1d0bB17f45767DC60A6Bd3D21Cdb543a0c",
		HermesSCAddress:                "0x676b9a084aC11CEeF680AF6FFbE99b24106F47e7",
		ChannelImplementationSCAddress: "0xAA9C4E723609Cb913430143fbc86D3CBe7ADCa21",
	}

	node, err := mysterium.NewNode(dir, options)
	require.NoError(t, err)
	require.NotNil(t, node)

	t.Run("Test status", func(t *testing.T) {
		status := node.GetStatus()
		require.Equal(t, "NotConnected", status.State)
		require.Equal(t, "", status.ProviderID)
		require.Equal(t, "", status.ServiceType)
	})

	t.Run("Test identity registration", func(t *testing.T) {
		identity, err := node.GetIdentity(&mysterium.GetIdentityRequest{})
		require.NoError(t, err)

		require.NotNil(t, identity)
		require.Equal(t, "Unregistered", identity.RegistrationStatus)

		topUpConsumer(t, identity.IdentityAddress, common.HexToAddress(hermesID), registrationFee)

		err = node.RegisterIdentity(&mysterium.RegisterIdentityRequest{
			IdentityAddress: identity.IdentityAddress,
		})
		require.NoError(t, err)

		require.Eventually(t, func() bool {
			identity, err := node.GetIdentity(&mysterium.GetIdentityRequest{})
			require.NoError(t, err)
			return identity.RegistrationStatus == "Registered"
		}, 15*time.Second, 1*time.Second)
	})

	t.Run("Test balance", func(t *testing.T) {
		identity, err := node.GetIdentity(&mysterium.GetIdentityRequest{})
		require.NoError(t, err)

		balance, err := node.GetBalance(&mysterium.GetBalanceRequest{IdentityAddress: identity.IdentityAddress})
		require.NoError(t, err)
		require.Equal(t, crypto.BigMystToFloat(balanceAfterRegistration), balance.Balance)
	})

	t.Run("Test identity export", func(t *testing.T) {
		identity, err := node.GetIdentity(&mysterium.GetIdentityRequest{})
		require.NoError(t, err)
		// without '0x' prefix
		hexAddress := strings.ToLower(identity.IdentityAddress[2:])

		exportBytes, err := node.ExportIdentity(identity.IdentityAddress, "secret_pass")
		require.NoError(t, err)

		var ks identityKeystore
		err = json.Unmarshal(exportBytes, &ks)
		require.NoError(t, err)
		require.Equal(t, ks.Address, hexAddress)
		require.NotEmpty(t, ks.Version)
		require.NotEmpty(t, ks.ID)
		require.NotEmpty(t, ks.Crypto)
	})

	t.Run("Test identity import", func(t *testing.T) {
		keystoreString := "{\"address\":\"2574e9053c104f5e6012cbb0aa457318339d8a7f\",\"crypto\":{\"cipher\":\"aes-128-ctr\",\"ciphertext\":\"772b3df26635c50fccf26350c6530c4216e2d78b4836105475f2876dc0704810\",\"cipherparams\":{\"iv\":\"1b96fb8b5614f5b46f1e1e0327f370ed\"},\"kdf\":\"scrypt\",\"kdfparams\":{\"dklen\":32,\"n\":4096,\"p\":6,\"r\":8,\"salt\":\"6978a44ba80d588aacf497d2b042948bdbf74aefa22b715ab863647511236f17\"},\"mac\":\"77b896027172c9dc68d64f15d6450492bd92a57b994734fd147769a580e02ef6\"},\"id\":\"d18381e4-2011-48c7-97cf-84ccc3882c87\",\"version\":3}"
		keystorePass := "fhHGF12G2g"

		address, err := node.ImportIdentity([]byte(keystoreString), keystorePass)
		require.NoError(t, err)
		require.NotEmpty(t, address)

		identity, err := node.GetIdentity(&mysterium.GetIdentityRequest{Address: address})
		require.NoError(t, err)
		require.Equal(t, address, identity.IdentityAddress)
		require.NotEmpty(t, identity.ChannelAddress)
		require.Equal(t, "Unregistered", identity.RegistrationStatus)
	})

	t.Run("Test resident country", func(t *testing.T) {
		// given
		identity, err := node.GetIdentity(&mysterium.GetIdentityRequest{})
		require.NoError(t, err)

		// when
		err = node.UpdateResidentCountry(&mysterium.ResidentCountryUpdateRequest{IdentityAddress: identity.IdentityAddress, Country: "AU"})
		require.NoError(t, err)

		// then
		require.Equal(t, "AU", node.ResidentCountry(), "default country should be set")

		// and
		err = node.UpdateResidentCountry(&mysterium.ResidentCountryUpdateRequest{IdentityAddress: identity.IdentityAddress})
		require.Error(t, err, "country is required")
		err = node.UpdateResidentCountry(&mysterium.ResidentCountryUpdateRequest{Country: "UK"})
		require.Error(t, err, "identity is required")
	})

	t.Run("Test filter preset", func(t *testing.T) {
		// given
		byName := func(presets []mysterium.ProposalFilterPreset, name string) bool {
			for _, p := range presets {
				if p.Name == name {
					return true
				}
			}
			return false
		}

		// when
		bytes, err := node.ListProposalFilterPresets()
		require.NoError(t, err)

		var presets []mysterium.ProposalFilterPreset
		err = json.Unmarshal(bytes, &presets)
		require.NoError(t, err)

		// when
		for _, name := range []string{"Media Streaming", "Browsing", "Download"} {
			require.True(t, byName(presets, name), "missing name '%s' in preset filters", name)
		}
	})

	t.Run("Test shutdown", func(t *testing.T) {
		err := node.Shutdown()
		require.NoError(t, err)
	})
}

type identityKeystore struct {
	Address string                 `json:"address"`
	Crypto  map[string]interface{} `json:"crypto"`
	ID      string                 `json:"id"`
	Version int                    `json:"version"`
}<|MERGE_RESOLUTION|>--- conflicted
+++ resolved
@@ -38,13 +38,8 @@
 	defer os.RemoveAll(dir)
 
 	options := &mysterium.MobileNodeOptions{
-<<<<<<< HEAD
 		Testnet3:                       true,
-		ExperimentNATPunching:          true,
-=======
-		Testnet2:                       true,
 		NATHolePunching:                true,
->>>>>>> e4d18158
 		MysteriumAPIAddress:            "http://discovery:8080/api/v3",
 		BrokerAddresses:                []string{"broker"},
 		EtherClientRPCL1:               []string{"ws://ganache:8545"},
