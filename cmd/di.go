/*
 * Copyright (C) 2018 The "MysteriumNetwork/node" Authors.
 *
 * This program is free software: you can redistribute it and/or modify
 * it under the terms of the GNU General Public License as published by
 * the Free Software Foundation, either version 3 of the License, or
 * (at your option) any later version.
 *
 * This program is distributed in the hope that it will be useful,
 * but WITHOUT ANY WARRANTY; without even the implied warranty of
 * MERCHANTABILITY or FITNESS FOR A PARTICULAR PURPOSE.  See the
 * GNU General Public License for more details.
 *
 * You should have received a copy of the GNU General Public License
 * along with this program.  If not, see <http://www.gnu.org/licenses/>.
 */

package cmd

import (
	"path/filepath"
	"time"

	log "github.com/cihub/seelog"
	"github.com/ethereum/go-ethereum/accounts/keystore"
	"github.com/ethereum/go-ethereum/common"
	"github.com/ethereum/go-ethereum/ethclient"
	"github.com/mysteriumnetwork/node/blockchain"
	"github.com/mysteriumnetwork/node/client/stats"
	"github.com/mysteriumnetwork/node/communication"
	nats_dialog "github.com/mysteriumnetwork/node/communication/nats/dialog"
	nats_discovery "github.com/mysteriumnetwork/node/communication/nats/discovery"
	"github.com/mysteriumnetwork/node/core/connection"
	"github.com/mysteriumnetwork/node/core/ip"
	"github.com/mysteriumnetwork/node/core/location"
	"github.com/mysteriumnetwork/node/core/node"
	promise_noop "github.com/mysteriumnetwork/node/core/promise/methods/noop"
	"github.com/mysteriumnetwork/node/core/service"
	"github.com/mysteriumnetwork/node/core/storage"
	"github.com/mysteriumnetwork/node/core/storage/boltdb"
	"github.com/mysteriumnetwork/node/discovery"
	"github.com/mysteriumnetwork/node/identity"
	identity_registry "github.com/mysteriumnetwork/node/identity/registry"
	identity_selector "github.com/mysteriumnetwork/node/identity/selector"
	"github.com/mysteriumnetwork/node/logconfig"
	"github.com/mysteriumnetwork/node/metadata"
	"github.com/mysteriumnetwork/node/server"
	"github.com/mysteriumnetwork/node/server/metrics"
	"github.com/mysteriumnetwork/node/server/metrics/oracle"
	dto_discovery "github.com/mysteriumnetwork/node/service_discovery/dto"
	service_noop "github.com/mysteriumnetwork/node/services/noop"
	service_openvpn "github.com/mysteriumnetwork/node/services/openvpn"
	openvpn_service "github.com/mysteriumnetwork/node/services/openvpn/service"
	"github.com/mysteriumnetwork/node/session"
	"github.com/mysteriumnetwork/node/tequilapi"
	tequilapi_endpoints "github.com/mysteriumnetwork/node/tequilapi/endpoints"
	"github.com/mysteriumnetwork/node/utils"
)

// Dependencies is DI container for top level components which is reusedin several places
type Dependencies struct {
	Node *node.Node

	NetworkDefinition    metadata.NetworkDefinition
	MysteriumClient      server.Client
	MysteriumMorqaClient metrics.QualityOracle
	EtherClient          *ethclient.Client

	Storage              storage.Storage
	Keystore             *keystore.KeyStore
	IdentityManager      identity.Manager
	SignerFactory        identity.SignerFactory
	IdentityRegistry     identity_registry.IdentityRegistry
	IdentityRegistration identity_registry.RegistrationDataProvider

	IPResolver       ip.Resolver
	LocationResolver location.Resolver
	LocationDetector location.Detector
	LocationOriginal location.Cache

	StatsKeeper stats.SessionStatsKeeper

	ConnectionManager  connection.Manager
	ConnectionRegistry *connection.Registry

	ServiceRunner         *service.Runner
	ServiceRegistry       *service.Registry
	ServiceSessionStorage *session.StorageMemory
}

// Bootstrap initiates all container dependencies
func (di *Dependencies) Bootstrap(nodeOptions node.Options) error {
	logconfig.Bootstrap()
	nats_discovery.Bootstrap()
	service_openvpn.Bootstrap()

	log.Infof("Starting Mysterium Node (%s)", metadata.VersionAsString())

	if err := nodeOptions.Directories.Check(); err != nil {
		return err
	}

	if err := nodeOptions.Openvpn.Check(); err != nil {
		return err
	}

	if err := di.bootstrapNetworkComponents(nodeOptions.OptionsNetwork); err != nil {
		return err
	}

	if err := di.bootstrapStorage(nodeOptions.Directories.Storage); err != nil {
		return err
	}

	di.bootstrapIdentityComponents(nodeOptions.Directories)
	di.bootstrapLocationComponents(nodeOptions.Location, nodeOptions.Directories.Config)
	di.bootstrapNodeComponents(nodeOptions)
	di.bootstrapServiceComponents(nodeOptions)
	di.bootstrapServiceOpenvpn(nodeOptions)
	di.bootstrapServiceNoop(nodeOptions)

	if err := di.Node.Start(); err != nil {
		return err
	}

	return nil
}

// Shutdown stops container
func (di *Dependencies) Shutdown() (err error) {
	var errs []error
	defer func() {
		for i := range errs {
			log.Error("Dependencies shutdown failed: ", errs[i])
			if err == nil {
				err = errs[i]
			}
		}
	}()

	if di.ServiceRunner != nil {
		if runnerErrs := di.ServiceRunner.KillAll(); len(runnerErrs) > 0 {
			errs = append(errs, runnerErrs...)
		}
	}

	if di.Node != nil {
		if err := di.Node.Kill(); err != nil {
			errs = append(errs, err)
		}
	}
	if di.Storage != nil {
		if err := di.Storage.Close(); err != nil {
			errs = append(errs, err)
		}
	}

	log.Flush()
	return nil
}

func (di *Dependencies) bootstrapStorage(path string) error {
	localStorage, err := boltdb.NewStorage(path)
	if err != nil {
		return err
	}
	di.Storage = localStorage
	return nil
}

func (di *Dependencies) bootstrapNodeComponents(nodeOptions node.Options) {
	dialogFactory := func(consumerID, providerID identity.Identity, contact dto_discovery.Contact) (communication.Dialog, error) {
		dialogEstablisher := nats_dialog.NewDialogEstablisher(consumerID, di.SignerFactory(consumerID))
		return dialogEstablisher.EstablishDialog(providerID, contact)
	}

	promiseIssuerFactory := func(issuerID identity.Identity, dialog communication.Dialog) connection.PromiseIssuer {
		if nodeOptions.ExperimentPromiseCheck {
			return &promise_noop.FakePromiseEngine{}
		}
		return promise_noop.NewPromiseIssuer(issuerID, dialog, di.SignerFactory(issuerID))
	}

	sessionStorage := connection.NewSessionStorage(di.Storage)
	di.StatsKeeper = stats.NewSessionStatsKeeper(time.Now)
	di.ConnectionRegistry = connection.NewRegistry()
	di.ConnectionManager = connection.NewManager(
		di.MysteriumClient,
		dialogFactory,
		promiseIssuerFactory,
		di.ConnectionRegistry.CreateConnection,
		di.StatsKeeper,
		sessionStorage,
	)

	router := tequilapi.NewAPIRouter()
	tequilapi_endpoints.AddRouteForStop(router, utils.SoftKiller(di.Shutdown))
	tequilapi_endpoints.AddRoutesForIdentities(router, di.IdentityManager, di.MysteriumClient, di.SignerFactory)
	tequilapi_endpoints.AddRoutesForConnection(router, di.ConnectionManager, di.IPResolver, di.StatsKeeper)
	tequilapi_endpoints.AddRoutesForLocation(router, di.ConnectionManager, di.LocationDetector, di.LocationOriginal)
	tequilapi_endpoints.AddRoutesForProposals(router, di.MysteriumClient, di.MysteriumMorqaClient)
	tequilapi_endpoints.AddRoutesForSession(router, sessionStorage)
	identity_registry.AddIdentityRegistrationEndpoint(router, di.IdentityRegistration, di.IdentityRegistry)

	httpAPIServer := tequilapi.NewServer(nodeOptions.TequilapiAddress, nodeOptions.TequilapiPort, router)

	di.Node = node.NewNode(di.ConnectionManager, httpAPIServer, di.LocationOriginal)
}

func (di *Dependencies) bootstrapServiceOpenvpn(nodeOptions node.Options) {
	createService := func(serviceOptions service.Options) (service.Service, error) {
		transportOptions := serviceOptions.Options.(openvpn_service.Options)
		return openvpn_service.NewManager(nodeOptions, transportOptions, di.IPResolver, di.LocationResolver, di.ServiceSessionStorage), nil
	}
	di.ServiceRegistry.Register(service_openvpn.ServiceType, createService)

	connectionFactory := service_openvpn.NewProcessBasedConnectionFactory(
		di.MysteriumClient,
		// TODO instead of passing binary path here, Openvpn from node options could represent abstract vpn factory itself
		nodeOptions.Openvpn.BinaryPath(),
		nodeOptions.Directories.Config,
		nodeOptions.Directories.Runtime,
		di.StatsKeeper,
		di.LocationOriginal,
		di.SignerFactory,
	)
	di.ConnectionRegistry.Register(service_openvpn.ServiceType, connectionFactory.CreateConnection)
}

func (di *Dependencies) bootstrapServiceNoop(nodeOptions node.Options) {
	service_noop.Bootstrap()
	di.ServiceRegistry.Register(service_noop.ServiceType, func(serviceOptions service.Options) (service.Service, error) {
		return service_noop.NewManager(di.LocationResolver, di.IPResolver), nil
	})
	di.ConnectionRegistry.Register(service_noop.ServiceType, service_noop.NewConnectionCreator())
}

// bootstrapServiceComponents initiates ServiceManager dependency
func (di *Dependencies) bootstrapServiceComponents(nodeOptions node.Options) {
	identityHandler := identity_selector.NewHandler(
		di.IdentityManager,
		di.MysteriumClient,
		identity.NewIdentityCache(nodeOptions.Directories.Keystore, "remember.json"),
		di.SignerFactory,
	)

	di.ServiceRegistry = service.NewRegistry()
	di.ServiceSessionStorage = session.NewStorageMemory()

<<<<<<< HEAD
	newDialogWaiter := func(providerID identity.Identity, serviceType string) communication.DialogWaiter {
		address := nats_discovery.NewAddressGenerate(di.NetworkDefinition.BrokerAddress, providerID, serviceType)
=======
	newDialogWaiter := func(providerID identity.Identity) (communication.DialogWaiter, error) {
		address, err := nats_discovery.NewAddressFromHostAndID(di.NetworkDefinition.BrokerAddress, providerID)
		if err != nil {
			return nil, err
		}

>>>>>>> 29bf251d
		return nats_dialog.NewDialogWaiter(
			address,
			di.SignerFactory(providerID),
			di.IdentityRegistry,
		), nil
	}
	newDialogHandler := func(proposal dto_discovery.ServiceProposal, configProvider session.ConfigProvider) communication.DialogHandler {
		promiseHandler := func(dialog communication.Dialog) session.PromiseProcessor {
			if nodeOptions.ExperimentPromiseCheck {
				return &promise_noop.FakePromiseEngine{}
			}
			return promise_noop.NewPromiseProcessor(dialog, identity.NewBalance(di.EtherClient), di.Storage)
		}
		sessionManagerFactory := newSessionManagerFactory(proposal, configProvider, di.ServiceSessionStorage, promiseHandler)
		return session.NewDialogHandler(sessionManagerFactory)
	}

	if len(nodeOptions.ServiceTypes) > 0 {
		serviceManagerMap := make(map[string]service.RunnableService, len(nodeOptions.ServiceTypes))
		for i := range nodeOptions.ServiceTypes {
			serviceManagerMap[nodeOptions.ServiceTypes[i]] = service.NewManager(
				identityHandler,
				di.ServiceRegistry.Create,
				newDialogWaiter,
				newDialogHandler,
				discovery.NewService(di.IdentityRegistry, di.IdentityRegistration, di.MysteriumClient, di.SignerFactory),
			)
		}
		di.ServiceRunner = service.NewRunner(serviceManagerMap)
	}
}

func newSessionManagerFactory(
	proposal dto_discovery.ServiceProposal,
	configProvider session.ConfigProvider,
	sessionStorage *session.StorageMemory,
	promiseHandler func(dialog communication.Dialog) session.PromiseProcessor,
) session.ManagerFactory {
	return func(dialog communication.Dialog) session.Manager {
		return session.NewManager(
			proposal,
			session.GenerateUUID,
			configProvider,
			sessionStorage.Add,
			promiseHandler(dialog),
		)
	}
}

// function decides on network definition combined from testnet/localnet flags and possible overrides
func (di *Dependencies) bootstrapNetworkComponents(options node.OptionsNetwork) (err error) {
	network := metadata.DefaultNetwork

	switch {
	case options.Testnet:
		network = metadata.TestnetDefinition
	case options.Localnet:
		network = metadata.LocalnetDefinition
	}

	//override defined values one by one from options
	if options.DiscoveryAPIAddress != metadata.DefaultNetwork.DiscoveryAPIAddress {
		network.DiscoveryAPIAddress = options.DiscoveryAPIAddress
	}

	if options.BrokerAddress != metadata.DefaultNetwork.BrokerAddress {
		network.BrokerAddress = options.BrokerAddress
	}

	normalizedAddress := common.HexToAddress(options.EtherPaymentsAddress)
	if normalizedAddress != metadata.DefaultNetwork.PaymentsContractAddress {
		network.PaymentsContractAddress = normalizedAddress
	}

	if options.EtherClientRPC != metadata.DefaultNetwork.EtherClientRPC {
		network.EtherClientRPC = options.EtherClientRPC
	}

	di.NetworkDefinition = network
	di.MysteriumClient = server.NewClient(network.DiscoveryAPIAddress)
	di.MysteriumMorqaClient = oracle.NewMorqaClient(network.QualityOracle)

	log.Info("Using Eth endpoint: ", network.EtherClientRPC)
	if di.EtherClient, err = blockchain.NewClient(network.EtherClientRPC); err != nil {
		return err
	}

	log.Info("Using Eth contract at address: ", network.PaymentsContractAddress.String())
	if options.ExperimentIdentityCheck {
		if di.IdentityRegistry, err = identity_registry.NewIdentityRegistryContract(di.EtherClient, network.PaymentsContractAddress); err != nil {
			return err
		}
	} else {
		di.IdentityRegistry = &identity_registry.FakeRegistry{Registered: true, RegistrationEventExists: true}
	}

	return nil
}

func (di *Dependencies) bootstrapIdentityComponents(directories node.OptionsDirectory) {
	di.Keystore = identity.NewKeystoreFilesystem(directories.Keystore)
	di.IdentityManager = identity.NewIdentityManager(di.Keystore)
	di.SignerFactory = func(id identity.Identity) identity.Signer {
		return identity.NewSigner(di.Keystore, id)
	}
	di.IdentityRegistration = identity_registry.NewRegistrationDataProvider(di.Keystore)
}

func (di *Dependencies) bootstrapLocationComponents(options node.OptionsLocation, configDirectory string) {
	di.IPResolver = ip.NewResolver(options.IpifyUrl)

	switch {
	case options.Country != "":
		di.LocationResolver = location.NewStaticResolver(options.Country)
	case options.ExternalDb != "":
		di.LocationResolver = location.NewExternalDbResolver(filepath.Join(configDirectory, options.ExternalDb))
	default:
		di.LocationResolver = location.NewBuiltInResolver()
	}

	di.LocationDetector = location.NewDetector(di.IPResolver, di.LocationResolver)
	di.LocationOriginal = location.NewLocationCache(di.LocationDetector)
}<|MERGE_RESOLUTION|>--- conflicted
+++ resolved
@@ -247,17 +247,12 @@
 	di.ServiceRegistry = service.NewRegistry()
 	di.ServiceSessionStorage = session.NewStorageMemory()
 
-<<<<<<< HEAD
-	newDialogWaiter := func(providerID identity.Identity, serviceType string) communication.DialogWaiter {
-		address := nats_discovery.NewAddressGenerate(di.NetworkDefinition.BrokerAddress, providerID, serviceType)
-=======
-	newDialogWaiter := func(providerID identity.Identity) (communication.DialogWaiter, error) {
-		address, err := nats_discovery.NewAddressFromHostAndID(di.NetworkDefinition.BrokerAddress, providerID)
+	newDialogWaiter := func(providerID identity.Identity, serviceType string) (communication.DialogWaiter, error) {
+		address, err := nats_discovery.NewAddressFromHostAndID(di.NetworkDefinition.BrokerAddress, providerID, serviceType)
 		if err != nil {
 			return nil, err
 		}
 
->>>>>>> 29bf251d
 		return nats_dialog.NewDialogWaiter(
 			address,
 			di.SignerFactory(providerID),
