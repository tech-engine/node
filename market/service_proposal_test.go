/*
 * Copyright (C) 2017 The "MysteriumNetwork/node" Authors.
 *
 * This program is free software: you can redistribute it and/or modify
 * it under the terms of the GNU General Public License as published by
 * the Free Software Foundation, either version 3 of the License, or
 * (at your option) any later version.
 *
 * This program is distributed in the hope that it will be useful,
 * but WITHOUT ANY WARRANTY; without even the implied warranty of
 * MERCHANTABILITY or FITNESS FOR A PARTICULAR PURPOSE.  See the
 * GNU General Public License for more details.
 *
 * You should have received a copy of the GNU General Public License
 * along with this program.  If not, see <http://www.gnu.org/licenses/>.
 */

package market

import (
	"encoding/json"
	"testing"

	"github.com/mysteriumnetwork/node/config"
	"github.com/stretchr/testify/assert"
)

type mockContact struct{}

func init() {
	RegisterContactUnserializer("mock_contact",
		func(rawMessage *json.RawMessage) (ContactDefinition, error) {
			return mockContact{}, nil
		},
	)
}

func Test_ServiceProposal_Serialize(t *testing.T) {
	config.Current.SetDefault(config.FlagDefaultCurrency.Name, "MYSTT")
	sp := NewProposal("node", "mock_service", NewProposalOpts{
		Quality: &Quality{
			Quality:   2.0,
			Latency:   5,
			Bandwidth: 100,
		},
		Contacts: ContactList{},
	})

	jsonBytes, err := json.Marshal(sp)
	assert.Nil(t, err)

	expectedJSON := `{
      "compatibility": 0,
	  "format": "service-proposal/v3",
	  "service_type": "mock_service",
	  "provider_id": "node",
      "location": {},
<<<<<<< HEAD
=======
	  "id": 0,
      "price": {
        "currency": "MYSTT",
        "per_hour": 10,
        "per_gib": 20
      },
>>>>>>> 5d2a4051
      "quality": {
        "quality": 2.0,
        "latency": 5,
        "bandwidth": 100
      },
      "contacts": []
	}`
	assert.JSONEq(t, expectedJSON, string(jsonBytes))
}

func Test_ServiceProposal_Unserialize(t *testing.T) {
	RegisterServiceType("mock_service")
	jsonData := []byte(`{
		"id": 1,
		"format": "service-proposal/v3",
		"provider_id": "node",
		"service_type": "mock_service",
		"contacts": [
			{ "type" : "mock_contact" , "definition" : {}}
		]
	}`)

	var actual ServiceProposal
	err := json.Unmarshal(jsonData, &actual)
	assert.NoError(t, err)

	expected := ServiceProposal{
		ID:          1,
		Format:      proposalFormat,
		ServiceType: "mock_service",
		ProviderID:  "node",
		Contacts: ContactList{
			Contact{
				Type:       "mock_contact",
				Definition: mockContact{},
			},
		},
	}
	assert.Equal(t, expected, actual)
	assert.True(t, actual.IsSupported())
}

func Test_ServiceProposal_UnserializeAccessPolicy(t *testing.T) {
	RegisterServiceType("mock_service")
	jsonData := []byte(`{
		"id": 1,
		"format": "service-proposal/v3",
		"service_type": "mock_service",
		"provider_id": "node",
		"contacts": [
			{ "type" : "mock_contact" , "definition" : {}}
		],
		"access_policies": [{
			"id": "verified-traffic",
			"source": "https://mysterium-oracle.mysterium.network/v1/lists/verified-traffic"
		},
		{
			"id": "dvpn-traffic",
			"source": "https://mysterium-oracle.mysterium.network/v1/lists/dvpn-traffic"
		}]
	}`)

	var actual ServiceProposal
	err := json.Unmarshal(jsonData, &actual)
	assert.NoError(t, err)

	accessPolicies := []AccessPolicy{
		{
			ID:     "verified-traffic",
			Source: "https://mysterium-oracle.mysterium.network/v1/lists/verified-traffic",
		},
		{
			ID:     "dvpn-traffic",
			Source: "https://mysterium-oracle.mysterium.network/v1/lists/dvpn-traffic",
		},
	}
	expected := ServiceProposal{
		ID:          1,
		Format:      proposalFormat,
		ServiceType: "mock_service",
		ProviderID:  "node",
		Contacts: ContactList{
			Contact{
				Type:       "mock_contact",
				Definition: mockContact{},
			},
		},
		AccessPolicies: &accessPolicies,
	}
	assert.Equal(t, expected, actual)
	assert.True(t, actual.IsSupported())
}<|MERGE_RESOLUTION|>--- conflicted
+++ resolved
@@ -55,15 +55,7 @@
 	  "service_type": "mock_service",
 	  "provider_id": "node",
       "location": {},
-<<<<<<< HEAD
-=======
 	  "id": 0,
-      "price": {
-        "currency": "MYSTT",
-        "per_hour": 10,
-        "per_gib": 20
-      },
->>>>>>> 5d2a4051
       "quality": {
         "quality": 2.0,
         "latency": 5,
